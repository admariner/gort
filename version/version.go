/*
 * Copyright 2021 The Gort Authors
 *
 * Licensed under the Apache License, Version 2.0 (the "License");
 * you may not use this file except in compliance with the License.
 * You may obtain a copy of the License at
 *
 *      http://www.apache.org/licenses/LICENSE-2.0
 *
 * Unless required by applicable law or agreed to in writing, software
 * distributed under the License is distributed on an "AS IS" BASIS,
 * WITHOUT WARRANTIES OR CONDITIONS OF ANY KIND, either express or implied.
 * See the License for the specific language governing permissions and
 * limitations under the License.
 */

package version

const (
	// Version is the current version of Gort
<<<<<<< HEAD
	Version = "0.8.3"
=======
	Version = "0.8.4-dev.0"
>>>>>>> 4d673808
)<|MERGE_RESOLUTION|>--- conflicted
+++ resolved
@@ -18,9 +18,5 @@
 
 const (
 	// Version is the current version of Gort
-<<<<<<< HEAD
-	Version = "0.8.3"
-=======
-	Version = "0.8.4-dev.0"
->>>>>>> 4d673808
+	Version = "0.8.4"
 )